--- conflicted
+++ resolved
@@ -1,13 +1,7 @@
 True
 True
-<<<<<<< HEAD
-True
 statvfs: (512, 512, 38, 38, 38, 0, 0, 0, 0, 255)
-getcwd: /ramdisk
-=======
-statvfs: (512, 512, 16, 16, 16, 0, 0, 0, 0, 255)
 getcwd: /
->>>>>>> c1ffac99
 True
 ['foo_file.txt']
 stat root: (16384, 0, 0, 0, 0, 0, 0, 0, 0, 0)
