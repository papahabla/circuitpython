# test sys module

import sys

print(sys.__name__)
print(type(sys.path))
print(type(sys.argv))
print(sys.byteorder in ('little', 'big'))
<<<<<<< HEAD
print(sys.maxsize > 100)
print(sys.implementation.name in ('cpython', 'micropython', 'circuitpython'))
=======

try:
    print(sys.maxsize > 100)
except AttributeError:
    # Effectively skip subtests
    print(True)

try:
    print(sys.implementation.name in ('cpython', 'micropython'))
except AttributeError:
    # Effectively skip subtests
    print(True)
>>>>>>> c1ffac99

try:
    sys.exit()
except SystemExit as e:
    print("SystemExit", e.args)

try:
    sys.exit(42)
except SystemExit as e:
    print("SystemExit", e.args)<|MERGE_RESOLUTION|>--- conflicted
+++ resolved
@@ -6,10 +6,6 @@
 print(type(sys.path))
 print(type(sys.argv))
 print(sys.byteorder in ('little', 'big'))
-<<<<<<< HEAD
-print(sys.maxsize > 100)
-print(sys.implementation.name in ('cpython', 'micropython', 'circuitpython'))
-=======
 
 try:
     print(sys.maxsize > 100)
@@ -18,11 +14,10 @@
     print(True)
 
 try:
-    print(sys.implementation.name in ('cpython', 'micropython'))
+    print(sys.implementation.name in ('cpython', 'micropython', 'circuitpython'))
 except AttributeError:
     # Effectively skip subtests
     print(True)
->>>>>>> c1ffac99
 
 try:
     sys.exit()
