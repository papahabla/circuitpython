--- conflicted
+++ resolved
@@ -37,17 +37,13 @@
 // TODO(tannewt): Remove this when we no longer hard code the usb hid tuple.
 typedef struct _mp_obj_tuple2_t {
     mp_obj_base_t base;
-<<<<<<< HEAD
-    mp_uint_t len;
+    size_t len;
     mp_obj_t items[2];
 } mp_obj_tuple2_t;
 
 typedef struct _mp_rom_obj_tuple_t {
     mp_obj_base_t base;
-    uint32_t len;
-=======
     size_t len;
->>>>>>> c1ffac99
     mp_rom_obj_t items[];
 } mp_rom_obj_tuple_t;
 
