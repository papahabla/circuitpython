/*
 * This file is part of the MicroPython project, http://micropython.org/
 *
 * The MIT License (MIT)
 *
 * Copyright (c) 2014 Damien P. George
 * Copyright (c) 2016 Paul Sokolovsky
 *
 * Permission is hereby granted, free of charge, to any person obtaining a copy
 * of this software and associated documentation files (the "Software"), to deal
 * in the Software without restriction, including without limitation the rights
 * to use, copy, modify, merge, publish, distribute, sublicense, and/or sell
 * copies of the Software, and to permit persons to whom the Software is
 * furnished to do so, subject to the following conditions:
 *
 * The above copyright notice and this permission notice shall be included in
 * all copies or substantial portions of the Software.
 *
 * THE SOFTWARE IS PROVIDED "AS IS", WITHOUT WARRANTY OF ANY KIND, EXPRESS OR
 * IMPLIED, INCLUDING BUT NOT LIMITED TO THE WARRANTIES OF MERCHANTABILITY,
 * FITNESS FOR A PARTICULAR PURPOSE AND NONINFRINGEMENT. IN NO EVENT SHALL THE
 * AUTHORS OR COPYRIGHT HOLDERS BE LIABLE FOR ANY CLAIM, DAMAGES OR OTHER
 * LIABILITY, WHETHER IN AN ACTION OF CONTRACT, TORT OR OTHERWISE, ARISING FROM,
 * OUT OF OR IN CONNECTION WITH THE SOFTWARE OR THE USE OR OTHER DEALINGS IN
 * THE SOFTWARE.
 */

#include "py/mpconfig.h"
#if MICROPY_VFS_FAT

#if !MICROPY_VFS
#error "with MICROPY_VFS_FAT enabled, must also enable MICROPY_VFS"
#endif

#include <string.h>
#include "py/nlr.h"
#include "py/runtime.h"
#include "py/mperrno.h"
#include "lib/oofatfs/ff.h"
#include "extmod/vfs_fat.h"
#include "lib/timeutils/timeutils.h"

#if _MAX_SS == _MIN_SS
#define SECSIZE(fs) (_MIN_SS)
#else
#define SECSIZE(fs) ((fs)->ssize)
#endif

#define mp_obj_fat_vfs_t fs_user_mount_t

STATIC mp_obj_t fat_vfs_make_new(const mp_obj_type_t *type, size_t n_args, size_t n_kw, const mp_obj_t *args) {
    mp_arg_check_num(n_args, n_kw, 1, 1, false);

    // create new object
    fs_user_mount_t *vfs = m_new_obj(fs_user_mount_t);
    vfs->base.type = type;
    vfs->flags = FSUSER_FREE_OBJ;
    vfs->str = NULL;
    vfs->len = 0;
    vfs->fatfs.drv = vfs;

    // load block protocol methods
    mp_load_method(args[0], MP_QSTR_readblocks, vfs->readblocks);
    mp_load_method_maybe(args[0], MP_QSTR_writeblocks, vfs->writeblocks);
    mp_load_method_maybe(args[0], MP_QSTR_ioctl, vfs->u.ioctl);
    if (vfs->u.ioctl[0] != MP_OBJ_NULL) {
        // device supports new block protocol, so indicate it
        vfs->flags |= FSUSER_HAVE_IOCTL;
    } else {
        // no ioctl method, so assume the device uses the old block protocol
        mp_load_method_maybe(args[0], MP_QSTR_sync, vfs->u.old.sync);
        mp_load_method(args[0], MP_QSTR_count, vfs->u.old.count);
    }

    return MP_OBJ_FROM_PTR(vfs);
}

STATIC mp_obj_t fat_vfs_mkfs(mp_obj_t bdev_in) {
    // create new object
    fs_user_mount_t *vfs = MP_OBJ_TO_PTR(fat_vfs_make_new(&mp_fat_vfs_type, 1, 0, &bdev_in));

    // make the filesystem
    uint8_t working_buf[_MAX_SS];
    FRESULT res = f_mkfs(&vfs->fatfs, FM_FAT | FM_SFD, 0, working_buf, sizeof(working_buf));
    if (res != FR_OK) {
        mp_raise_OSError(fresult_to_errno_table[res]);
    }

    return mp_const_none;
}
STATIC MP_DEFINE_CONST_FUN_OBJ_1(fat_vfs_mkfs_fun_obj, fat_vfs_mkfs);
STATIC MP_DEFINE_CONST_STATICMETHOD_OBJ(fat_vfs_mkfs_obj, MP_ROM_PTR(&fat_vfs_mkfs_fun_obj));

STATIC MP_DEFINE_CONST_FUN_OBJ_3(fat_vfs_open_obj, fatfs_builtin_open_self);

STATIC mp_obj_t fat_vfs_listdir_func(size_t n_args, const mp_obj_t *args) {
    mp_obj_fat_vfs_t *self = MP_OBJ_TO_PTR(args[0]);
    bool is_str_type = true;
    const char *path;
    if (n_args == 2) {
        if (mp_obj_get_type(args[1]) == &mp_type_bytes) {
            is_str_type = false;
        }
        path = mp_obj_str_get_str(args[1]);
    } else {
        path = "";
    }

    return fat_vfs_listdir2(self, path, is_str_type);
}
STATIC MP_DEFINE_CONST_FUN_OBJ_VAR_BETWEEN(fat_vfs_listdir_obj, 1, 2, fat_vfs_listdir_func);

STATIC mp_obj_t fat_vfs_remove_internal(mp_obj_t vfs_in, mp_obj_t path_in, mp_int_t attr) {
    mp_obj_fat_vfs_t *self = MP_OBJ_TO_PTR(vfs_in);
    const char *path = mp_obj_str_get_str(path_in);

    FILINFO fno;
    FRESULT res = f_stat(&self->fatfs, path, &fno);

    if (res != FR_OK) {
        mp_raise_OSError(fresult_to_errno_table[res]);
    }

    // check if path is a file or directory
    if ((fno.fattrib & AM_DIR) == attr) {
        res = f_unlink(&self->fatfs, path);

        if (res != FR_OK) {
            mp_raise_OSError(fresult_to_errno_table[res]);
        }
        return mp_const_none;
    } else {
        mp_raise_OSError(attr ? MP_ENOTDIR : MP_EISDIR);
    }
}

STATIC mp_obj_t fat_vfs_remove(mp_obj_t vfs_in, mp_obj_t path_in) {
    return fat_vfs_remove_internal(vfs_in, path_in, 0); // 0 == file attribute
}
STATIC MP_DEFINE_CONST_FUN_OBJ_2(fat_vfs_remove_obj, fat_vfs_remove);

STATIC mp_obj_t fat_vfs_rmdir(mp_obj_t vfs_in, mp_obj_t path_in) {
    return fat_vfs_remove_internal(vfs_in, path_in, AM_DIR);
}
STATIC MP_DEFINE_CONST_FUN_OBJ_2(fat_vfs_rmdir_obj, fat_vfs_rmdir);

STATIC mp_obj_t fat_vfs_rename(mp_obj_t vfs_in, mp_obj_t path_in, mp_obj_t path_out) {
    mp_obj_fat_vfs_t *self = MP_OBJ_TO_PTR(vfs_in);
    const char *old_path = mp_obj_str_get_str(path_in);
    const char *new_path = mp_obj_str_get_str(path_out);
    FRESULT res = f_rename(&self->fatfs, old_path, new_path);
    if (res == FR_EXIST) {
        // if new_path exists then try removing it (but only if it's a file)
        fat_vfs_remove_internal(vfs_in, path_out, 0); // 0 == file attribute
        // try to rename again
        res = f_rename(&self->fatfs, old_path, new_path);
    }
    if (res == FR_OK) {
        return mp_const_none;
    } else {
        mp_raise_OSError(fresult_to_errno_table[res]);
    }

}
STATIC MP_DEFINE_CONST_FUN_OBJ_3(fat_vfs_rename_obj, fat_vfs_rename);

STATIC mp_obj_t fat_vfs_mkdir(mp_obj_t vfs_in, mp_obj_t path_o) {
    mp_obj_fat_vfs_t *self = MP_OBJ_TO_PTR(vfs_in);
    const char *path = mp_obj_str_get_str(path_o);
    FRESULT res = f_mkdir(&self->fatfs, path);
    if (res == FR_OK) {
        return mp_const_none;
    } else {
        mp_raise_OSError(fresult_to_errno_table[res]);
    }
}
STATIC MP_DEFINE_CONST_FUN_OBJ_2(fat_vfs_mkdir_obj, fat_vfs_mkdir);

/// Change current directory.
STATIC mp_obj_t fat_vfs_chdir(mp_obj_t vfs_in, mp_obj_t path_in) {
    mp_obj_fat_vfs_t *self = MP_OBJ_TO_PTR(vfs_in);
    const char *path;
    path = mp_obj_str_get_str(path_in);

    FRESULT res = f_chdir(&self->fatfs, path);

    if (res != FR_OK) {
        mp_raise_OSError(fresult_to_errno_table[res]);
    }

    return mp_const_none;
}
STATIC MP_DEFINE_CONST_FUN_OBJ_2(fat_vfs_chdir_obj, fat_vfs_chdir);

/// Get the current directory.
STATIC mp_obj_t fat_vfs_getcwd(mp_obj_t vfs_in) {
    mp_obj_fat_vfs_t *self = MP_OBJ_TO_PTR(vfs_in);
    char buf[MICROPY_ALLOC_PATH_MAX + 1];
    FRESULT res = f_getcwd(&self->fatfs, buf, sizeof(buf));
    if (res != FR_OK) {
        mp_raise_OSError(fresult_to_errno_table[res]);
    }
    return mp_obj_new_str(buf, strlen(buf), false);
}
STATIC MP_DEFINE_CONST_FUN_OBJ_1(fat_vfs_getcwd_obj, fat_vfs_getcwd);

/// \function stat(path)
/// Get the status of a file or directory.
STATIC mp_obj_t fat_vfs_stat(mp_obj_t vfs_in, mp_obj_t path_in) {
    mp_obj_fat_vfs_t *self = MP_OBJ_TO_PTR(vfs_in);
    const char *path = mp_obj_str_get_str(path_in);

    FILINFO fno;
    if (path[0] == 0 || (path[0] == '/' && path[1] == 0)) {
        // stat root directory
        fno.fsize = 0;
        fno.fdate = 0x2821; // Jan 1, 2000
        fno.ftime = 0;
        fno.fattrib = AM_DIR;
    } else {
        FRESULT res = f_stat(&self->fatfs, path, &fno);
        if (res != FR_OK) {
            mp_raise_OSError(fresult_to_errno_table[res]);
        }
    }

    mp_obj_tuple_t *t = MP_OBJ_TO_PTR(mp_obj_new_tuple(10, NULL));
    mp_int_t mode = 0;
    if (fno.fattrib & AM_DIR) {
        mode |= 0x4000; // stat.S_IFDIR
    } else {
        mode |= 0x8000; // stat.S_IFREG
    }
    mp_int_t seconds = timeutils_seconds_since_2000(
        1980 + ((fno.fdate >> 9) & 0x7f),
        (fno.fdate >> 5) & 0x0f,
        fno.fdate & 0x1f,
        (fno.ftime >> 11) & 0x1f,
        (fno.ftime >> 5) & 0x3f,
        2 * (fno.ftime & 0x1f)
    );
    t->items[0] = MP_OBJ_NEW_SMALL_INT(mode); // st_mode
    t->items[1] = MP_OBJ_NEW_SMALL_INT(0); // st_ino
    t->items[2] = MP_OBJ_NEW_SMALL_INT(0); // st_dev
    t->items[3] = MP_OBJ_NEW_SMALL_INT(0); // st_nlink
    t->items[4] = MP_OBJ_NEW_SMALL_INT(0); // st_uid
    t->items[5] = MP_OBJ_NEW_SMALL_INT(0); // st_gid
    t->items[6] = MP_OBJ_NEW_SMALL_INT(fno.fsize); // st_size
    t->items[7] = MP_OBJ_NEW_SMALL_INT(seconds); // st_atime
    t->items[8] = MP_OBJ_NEW_SMALL_INT(seconds); // st_mtime
    t->items[9] = MP_OBJ_NEW_SMALL_INT(seconds); // st_ctime

    return MP_OBJ_FROM_PTR(t);
}
STATIC MP_DEFINE_CONST_FUN_OBJ_2(fat_vfs_stat_obj, fat_vfs_stat);

// Get the status of a VFS.
STATIC mp_obj_t fat_vfs_statvfs(mp_obj_t vfs_in, mp_obj_t path_in) {
    mp_obj_fat_vfs_t *self = MP_OBJ_TO_PTR(vfs_in);
    (void)path_in;

    DWORD nclst;
    FATFS *fatfs = &self->fatfs;
    FRESULT res = f_getfree(fatfs, &nclst);
    if (FR_OK != res) {
        mp_raise_OSError(fresult_to_errno_table[res]);
    }

    mp_obj_tuple_t *t = MP_OBJ_TO_PTR(mp_obj_new_tuple(10, NULL));

<<<<<<< HEAD
    #if _MIN_SS != _MAX_SS
        t->items[0] = MP_OBJ_NEW_SMALL_INT(fatfs->csize * fatfs->ssize); // f_bsize
    #else
        t->items[0] = MP_OBJ_NEW_SMALL_INT(fatfs->csize * _MIN_SS); // f_bsize
    #endif
=======
    t->items[0] = MP_OBJ_NEW_SMALL_INT(fatfs->csize * SECSIZE(fatfs)); // f_bsize
>>>>>>> c1ffac99
    t->items[1] = t->items[0]; // f_frsize
    t->items[2] = MP_OBJ_NEW_SMALL_INT((fatfs->n_fatent - 2) * fatfs->csize); // f_blocks
    t->items[3] = MP_OBJ_NEW_SMALL_INT(nclst); // f_bfree
    t->items[4] = t->items[3]; // f_bavail
    t->items[5] = MP_OBJ_NEW_SMALL_INT(0); // f_files
    t->items[6] = MP_OBJ_NEW_SMALL_INT(0); // f_ffree
    t->items[7] = MP_OBJ_NEW_SMALL_INT(0); // f_favail
    t->items[8] = MP_OBJ_NEW_SMALL_INT(0); // f_flags
    t->items[9] = MP_OBJ_NEW_SMALL_INT(_MAX_LFN); // f_namemax

    return MP_OBJ_FROM_PTR(t);
}
STATIC MP_DEFINE_CONST_FUN_OBJ_2(fat_vfs_statvfs_obj, fat_vfs_statvfs);

STATIC mp_obj_t vfs_fat_mount(mp_obj_t self_in, mp_obj_t readonly, mp_obj_t mkfs) {
    fs_user_mount_t *self = MP_OBJ_TO_PTR(self_in);

    // Read-only device indicated by writeblocks[0] == MP_OBJ_NULL.
    // User can specify read-only device by:
    //  1. readonly=True keyword argument
    //  2. nonexistent writeblocks method (then writeblocks[0] == MP_OBJ_NULL already)
    if (mp_obj_is_true(readonly)) {
        self->writeblocks[0] = MP_OBJ_NULL;
    }

    // mount the block device
    FRESULT res = f_mount(&self->fatfs);

    // check if we need to make the filesystem
    if (res == FR_NO_FILESYSTEM && mp_obj_is_true(mkfs)) {
        uint8_t working_buf[_MAX_SS];
        res = f_mkfs(&self->fatfs, FM_FAT | FM_SFD, 0, working_buf, sizeof(working_buf));
    }
    if (res != FR_OK) {
        mp_raise_OSError(fresult_to_errno_table[res]);
    }

    return mp_const_none;
}
STATIC MP_DEFINE_CONST_FUN_OBJ_3(vfs_fat_mount_obj, vfs_fat_mount);

STATIC mp_obj_t vfs_fat_umount(mp_obj_t self_in) {
    fs_user_mount_t *self = MP_OBJ_TO_PTR(self_in);
    FRESULT res = f_umount(&self->fatfs);
    if (res != FR_OK) {
        mp_raise_OSError(fresult_to_errno_table[res]);
    }
    return mp_const_none;
}
STATIC MP_DEFINE_CONST_FUN_OBJ_1(fat_vfs_umount_obj, vfs_fat_umount);

STATIC const mp_rom_map_elem_t fat_vfs_locals_dict_table[] = {
    { MP_ROM_QSTR(MP_QSTR_mkfs), MP_ROM_PTR(&fat_vfs_mkfs_obj) },
    { MP_ROM_QSTR(MP_QSTR_open), MP_ROM_PTR(&fat_vfs_open_obj) },
    { MP_ROM_QSTR(MP_QSTR_listdir), MP_ROM_PTR(&fat_vfs_listdir_obj) },
    { MP_ROM_QSTR(MP_QSTR_mkdir), MP_ROM_PTR(&fat_vfs_mkdir_obj) },
    { MP_ROM_QSTR(MP_QSTR_rmdir), MP_ROM_PTR(&fat_vfs_rmdir_obj) },
    { MP_ROM_QSTR(MP_QSTR_chdir), MP_ROM_PTR(&fat_vfs_chdir_obj) },
    { MP_ROM_QSTR(MP_QSTR_getcwd), MP_ROM_PTR(&fat_vfs_getcwd_obj) },
    { MP_ROM_QSTR(MP_QSTR_remove), MP_ROM_PTR(&fat_vfs_remove_obj) },
    { MP_ROM_QSTR(MP_QSTR_rename), MP_ROM_PTR(&fat_vfs_rename_obj) },
    { MP_ROM_QSTR(MP_QSTR_stat), MP_ROM_PTR(&fat_vfs_stat_obj) },
    { MP_ROM_QSTR(MP_QSTR_statvfs), MP_ROM_PTR(&fat_vfs_statvfs_obj) },
    { MP_ROM_QSTR(MP_QSTR_mount), MP_ROM_PTR(&vfs_fat_mount_obj) },
    { MP_ROM_QSTR(MP_QSTR_umount), MP_ROM_PTR(&fat_vfs_umount_obj) },
};
STATIC MP_DEFINE_CONST_DICT(fat_vfs_locals_dict, fat_vfs_locals_dict_table);

const mp_obj_type_t mp_fat_vfs_type = {
    { &mp_type_type },
    .name = MP_QSTR_VfsFat,
    .make_new = fat_vfs_make_new,
    .locals_dict = (mp_obj_dict_t*)&fat_vfs_locals_dict,
};

#endif // MICROPY_VFS_FAT<|MERGE_RESOLUTION|>--- conflicted
+++ resolved
@@ -268,15 +268,7 @@
 
     mp_obj_tuple_t *t = MP_OBJ_TO_PTR(mp_obj_new_tuple(10, NULL));
 
-<<<<<<< HEAD
-    #if _MIN_SS != _MAX_SS
-        t->items[0] = MP_OBJ_NEW_SMALL_INT(fatfs->csize * fatfs->ssize); // f_bsize
-    #else
-        t->items[0] = MP_OBJ_NEW_SMALL_INT(fatfs->csize * _MIN_SS); // f_bsize
-    #endif
-=======
     t->items[0] = MP_OBJ_NEW_SMALL_INT(fatfs->csize * SECSIZE(fatfs)); // f_bsize
->>>>>>> c1ffac99
     t->items[1] = t->items[0]; // f_frsize
     t->items[2] = MP_OBJ_NEW_SMALL_INT((fatfs->n_fatent - 2) * fatfs->csize); // f_blocks
     t->items[3] = MP_OBJ_NEW_SMALL_INT(nclst); // f_bfree
