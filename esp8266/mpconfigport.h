--- conflicted
+++ resolved
@@ -38,12 +38,9 @@
 #define MICROPY_PY_BUILTINS_SLICE   (1)
 #define MICROPY_PY_BUILTINS_SLICE_ATTRS (1)
 #define MICROPY_PY_BUILTINS_PROPERTY (1)
-<<<<<<< HEAD
 #define MICROPY_PY_DESCRIPTORS      (1)
-=======
 #define MICROPY_PY_BUILTINS_HELP    (1)
 #define MICROPY_PY_BUILTINS_HELP_TEXT esp_help_text
->>>>>>> c1ffac99
 #define MICROPY_PY___FILE__         (0)
 #define MICROPY_PY_GC               (1)
 #define MICROPY_PY_ARRAY            (1)
